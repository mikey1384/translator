--- conflicted
+++ resolved
@@ -603,12 +603,62 @@
           typeof seg.index === 'number'
             ? seg.index
             : batch.startIndex + idx + 1;
+
+        const translation = map.has(id)
+          ? map.get(id)!
+          : (seg.translation ?? seg.original ?? '');
+
+        const origWords = (seg as any).origWords || (seg as any).words;
+        let transWords = (seg as any).transWords as any[] | undefined;
+
+        if (
+          translation.trim() &&
+          Array.isArray(origWords) &&
+          origWords.length > 0
+        ) {
+          const segStart = Number((seg as any).start) || 0;
+          const segDuration = Math.max(
+            0,
+            ((seg as any).end || 0) - ((seg as any).start || 0)
+          );
+          const segEnd = segStart + segDuration;
+          const numericWords = origWords
+            .map((w: any) => ({ start: Number(w.start), end: Number(w.end) }))
+            .filter(
+              w =>
+                Number.isFinite(w.start) &&
+                Number.isFinite(w.end) &&
+                w.end > w.start
+            );
+          const tol = 0.5;
+          let absHits = 0;
+          let relHits = 0;
+          for (const w of numericWords) {
+            const s = w.start;
+            const e = w.end;
+            if (s >= segStart - tol && e <= segEnd + tol) absHits++;
+            if (s >= -tol && e <= segDuration + tol) relHits++;
+          }
+          const treatAsAbsolute = absHits > relHits && absHits > 0;
+          transWords = computeTranslationWordTimings({
+            originalWords: numericWords.map(w => ({
+              start: Math.max(
+                0,
+                treatAsAbsolute ? w.start - segStart : w.start
+              ),
+              end: Math.max(0, treatAsAbsolute ? w.end - segStart : w.end),
+            })),
+            translatedText: translation,
+            segmentDuration: segDuration,
+            langHint: undefined,
+          });
+        }
+
         return {
           ...seg,
-          translation: map.has(id)
-            ? map.get(id)!
-            : (seg.translation ?? seg.original ?? ''),
-        };
+          translation,
+          transWords,
+        } as any;
       });
 
       return reviewedSegments;
@@ -648,78 +698,5 @@
       );
       return batch.segments;
     }
-<<<<<<< HEAD
-
-    const reviewedSegments = batch.segments.map((seg, idx) => {
-      const id =
-        typeof seg.index === 'number' ? seg.index : batch.startIndex + idx + 1;
-      const translation = map.has(id)
-        ? map.get(id)!
-        : (seg.translation ?? seg.original ?? '');
-      const origWords = (seg as any).origWords || (seg as any).words;
-      let transWords = (seg as any).transWords as any[] | undefined;
-      if (translation.trim() && Array.isArray(origWords) && origWords.length > 0) {
-        const segStart = Number((seg as any).start) || 0;
-        const segDuration = Math.max(0, ((seg as any).end || 0) - ((seg as any).start || 0));
-        const segEnd = segStart + segDuration;
-        const numericWords = origWords
-          .map((w: any) => ({
-            start: Number(w.start),
-            end: Number(w.end),
-          }))
-          .filter(w => Number.isFinite(w.start) && Number.isFinite(w.end) && w.end > w.start);
-        const tol = 0.5;
-        let absHits = 0;
-        let relHits = 0;
-        for (const w of numericWords) {
-          const s = w.start;
-          const e = w.end;
-          if (s >= segStart - tol && e <= segEnd + tol) absHits++;
-          if (s >= -tol && e <= segDuration + tol) relHits++;
-        }
-        const treatAsAbsolute = absHits > relHits && absHits > 0;
-        transWords = computeTranslationWordTimings({
-          originalWords: numericWords.map(w => ({
-            start: Math.max(0, treatAsAbsolute ? w.start - segStart : w.start),
-            end: Math.max(0, treatAsAbsolute ? w.end - segStart : w.end),
-          })),
-          translatedText: translation,
-          segmentDuration: segDuration,
-          langHint: undefined,
-        });
-      }
-      return {
-        ...seg,
-        translation,
-        transWords,
-      } as any;
-    });
-
-    return reviewedSegments;
-  } catch (error: any) {
-    log.error(
-      `[Review] Error during initial review batch (${operationId}):`,
-      error?.name,
-      error?.message || String(error)
-    );
-    if (error.name === 'AbortError' || signal?.aborted) {
-      log.info(`[Review] Review batch (${operationId}) cancelled. Rethrowing.`);
-      throw error;
-    }
-    if (
-      typeof error?.message === 'string' &&
-      error.message === 'insufficient-credits'
-    ) {
-      // Propagate credit exhaustion to cancel the pipeline
-      throw error;
-    }
-    log.error(
-      `[Review] Unhandled error in reviewTranslationBatch (${operationId}): ${
-        error?.message || String(error)
-      }. Falling back to original batch segments.`
-    );
-    return batch.segments;
-=======
->>>>>>> eb624159
   }
 }